--- conflicted
+++ resolved
@@ -3,16 +3,12 @@
 import pytomation_system
 import json
 import urllib
+#from collections import OrderedDict
 
 class PytomationAPI(PytomationObject):
-<<<<<<< HEAD
     VERSION = '3.0'
-=======
-    """
     Provides a REST WebAPI for Pytomation.
     """
-    VERSION = '2.0'
->>>>>>> 07cc61d4
     JSON = 'json'
     WEBSOCKET = 'websocket'
 
