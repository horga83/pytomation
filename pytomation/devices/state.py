from datetime import datetime
import gc
import thread

from pytomation.common import PytomationObject
from pytomation.interfaces import Command
from pytomation.utility import CronTimer
from pytomation.utility.timer import Timer as CTimer
from pytomation.utility.time_funcs import *

class State(object):
    ALL = 'all'
    UNKNOWN = 'unknown'
    ON = 'on'
    OFF = 'off'
    LEVEL = 'level'
    SETPOINT = 'setpoint'
    MOTION = 'motion'
    STILL = 'still'
    OPEN = 'open'
    CLOSED = "close"
    LIGHT = "light"
    DARK = "dark"
    ACTIVE = 'active'
    INACTIVE = 'inactive'
    OCCUPIED = 'occupied'
    VACANT = 'vacant'
    HEAT = 'heat'
    COOL = 'cool'
    CIRCULATE = 'circulate'
    AUTOMATIC = 'automatic'
    HOLD = 'hold'

class CommandStateMap(object):
    state_to_command = {
        State.ACTIVE: Command.ACTIVATE,
        State.INACTIVE: Command.DEACTIVATE,
        State.OCCUPIED: Command.OCCUPY,
        State.VACANT: Command.VACATE
    }

    command_to_state = {v: k for k, v in state_to_command.items()}

class Attribute(object):
    MAPPED = 'mapped'
    COMMAND = 'command'
    STATE = 'state'
    TARGET = 'target'
    TIME = 'time'
    SECS = 'secs'
    SOURCE = 'source'
    START = 'start'
    END = 'end'

class Property(object):
    IDLE = 'idle'
    DELAY = 'delay'
    
class StateDevice(PytomationObject):
    STATES = [State.UNKNOWN, State.ON, State.OFF, State.LEVEL]
    COMMANDS = [Command.ON, Command.OFF, Command.LEVEL, Command.PREVIOUS,
                Command.TOGGLE, Command.AUTOMATIC, Command.MANUAL, Command.INITIAL, Command.STATUS]
    
    def __init__(self, *args, **kwargs):
        self._command_lock = thread.allocate_lock()
        super(StateDevice, self).__init__(*args, **kwargs)
        if not kwargs.get('devices', None) and len(args)>0:
            kwargs.update({'devices': args[0]})
        self._initial_vars(*args, **kwargs)
        self._process_kwargs(kwargs)
        self._initial_from_devices(*args, **kwargs)
        if not self.state or self.state == State.UNKNOWN:
            self.command(Command.INITIAL, source=self)

    def _initial_vars(self, *args, **kwargs):
        self._state = State.UNKNOWN
        self._previous_state = self._state
        self._previous_command = None
        self._last_set = datetime.now()
        self._changes_only = False
        self._delegates = []
        self._delegates_state_change = []
        self._times = []
        self._maps = {}
        self._delays = {}
        self._delay_timers = {}
        self._triggers = {}
        self._trigger_timers = {}
        self._ignores = {}
        self._restrictions = {}
        self._idle_timer = {}
        self._idle_command = None
        self._devices = []
        self._automatic = True
        self._retrigger_delay = None
#        self.invert(False)
        
        
    def invert(self, *args, **karwgs):
        if not self._maps.get((Command.ON, None), None):
            if args[0]:
                self.mapped(command=Command.ON, mapped=Command.OFF)
            else:
                self.mapped(command=Command.ON, mapped=Command.ON)
        if not self._maps.get((Command.OFF, None), None):
            if args[0]:
                self.mapped(command=Command.OFF, mapped=Command.ON)
            else:
                self.mapped(command=Command.OFF, mapped=Command.OFF)
        
    @property
    def state(self):
        return self._get_state()

    @state.setter
    def state(self, value, *args, **kwargs):
        return self._set_state(value, *args, **kwargs)

    def _get_state(self):
        return self._state
    
    def set_state(self, value, *args, **kwargs):
        return self._set_state(value, *args, **kwargs)
    
    def _set_state(self, value, *args, **kwargs):
        source = kwargs.get('source', None)
        if value != self._state:
            self._previous_state = self._state
            self._delegate_state_change(value, prev=self._state, source=source)
        self._last_set = datetime.now()
        self._state = value
        return self._state
    
    def __getattr__(self, name):
        # Give this object methods for each command supported
        if self._is_valid_command(name):
            return lambda *a, **k: self.command(name, *a, sub_state=a, **k)

    def command(self, command, *args, **kwargs):
        # Lets process one command at a time please
        with self._command_lock:
            source = kwargs.get('source', None)
            source_property = kwargs.get('source_property', None)
#             if source_property == Property.DELAY:
#                 pass
#             if source_property == Property.IDLE:
#                 pass
#             if source_property == None:
#                 pass
            if not self._is_ignored(command, source):
                m_command = self._process_maps(*args, command=command, **kwargs)
                if m_command != command:
                    self._logger.debug("{name} Map from '{command}' to '{m_command}'".format(
                                                                            name=self.name,
                                                                            command=command,
                                                                            m_command=m_command,
                                                                                             ))

                (state, map_command) = self._command_state_map(m_command, *args, **kwargs)

                if map_command == Command.MANUAL:
                    self._automatic = False
                elif map_command == Command.AUTOMATIC:
                    self._automatic = True
                
                if self._is_restricted(map_command, source):
                    state = None
                    map_command = None
        
                if state and map_command and self._is_valid_state(state):
                    if not self._filter_retrigger_delay(command=map_command, source=source, new_state=state, original_state=self.state, original=command):
                    
                        if source == self or (not self._get_delay(map_command, source, original=command) or not self._automatic):
                            original_state = self.state
                            self._logger.info('{name} changed state from "{original_state}" to "{state}", by command {command} from {source}'.format(
                                                              name=self.name,
                                                              state=state,
                                                              original_state=original_state,
                                                              command=map_command,
                                                              source=source.name if source else None,
                                                                                                                          ))
                            self._set_state(state, source=source)
                            self._cancel_delays(map_command, source, original=command, source_property=source_property)
                            if self._automatic:
                                self._idle_start(command=map_command, source=source, original_command=command)
                            self._previous_command = map_command
                            self._delegate_command(map_command, original_state=original_state, *args, **kwargs)
                            if self._automatic:
                                self._trigger_start(map_command, source, original=command)
                            self._logger.debug('{name} Garbarge Collection queue:{queue}'.format(
                                                                                        name=self.name,
                                                                                        queue=str(StateDevice.dump_garbage()),
                                                                                                 ))
                        else:
                            self._logger.debug("{name} command {command} from {source} was delayed".format(
                                                                                                       name=self.name,
                                                                                                       command=command,
                                                                                                       source=source.name if source else None
                                                                                                       ))
                            self._delay_start(map_command, source, original=command)
                    else:
                        # retrigger
                        self._logger.debug("{name} Retrigger delay ignored command {command} from {source}".format(
                                                                                               name=self.name,
                                                                                               command=command,
                                                                                               source=source.name if source else None
                                                                                               ))
                elif command == Command.STATUS:
                    # If this is a status request, dont set state just pass along the command.
                    self._logger.debug("{name} delgating 'Status' command from {source}".format(
                                                                                               name=self.name,
                                                                                               command=command,
                                                                                               source=source.name if source else None
                                                                                               ))
                    self._delegate_command(command, original_state=self.state, *args, **kwargs)
                else:
                    self._logger.debug("{name} mapped to nothing, ignored command {command} from {source}".format(
                                                                                               name=self.name,
                                                                                               command=command,
                                                                                               source=source.name if source else None
                                                                                               ))
            else:
                self._logger.debug("{name} ignored command {command} from {source}".format(
                                                                                           name=self.name,
                                                                                           command=command,
                                                                                           source=source.name if source else None
                                                                                           ))

    def _command_state_map(self, command, *args, **kwargs):
        source = kwargs.get('source', None)
        state = None
        state = self._command_to_state(command, state)
        m_command = self._state_to_command(state, command)
        if command == Command.LEVEL or (isinstance(command, tuple) and command[0] == Command.LEVEL):
            if isinstance(command, tuple):
                state = (State.LEVEL, command[1:])
                if len(command[1:]) > 1:
                    state = sum([(State.LEVEL, ), command[1:]], ())
                else:
                    state = (State.LEVEL, command[1])
#                m_command = command
            else:
                state = (State.LEVEL, kwargs.get('sub_state', (0,))[0])
#                m_command = (Command.LEVEL,  kwargs.get('sub_state', (0,) ))
            m_command = self._state_to_command(state, m_command)
        elif command == Command.SETPOINT or (isinstance(command, tuple) and command[0] == Command.SETPOINT):
            if isinstance(command, tuple):
                state = (State.SETPOINT, command[1:])
                if len(command[1:]) > 1:
                    state = sum([(State.SETPOINT, ), command[1:]], ())
                else:
                    state = (State.SETPOINT, command[1])
#                m_command = command
            else:
                state = (State.SETPOINT, kwargs.get('sub_state', (0,))[0])
        elif isinstance(command, tuple) and self._is_valid_command(command[0]) and command[0] != Command.LEVEL:
            m_command = command
            state = self._previous_state
        elif command == Command.PREVIOUS:
            state = self._previous_state
            m_command = self._state_to_command(state, m_command)            
        elif command == Command.TOGGLE:
            state = self.toggle_state()
            m_command = self._state_to_command(state, m_command)
        elif command == Command.INITIAL:
            state = self.state
        elif command == Command.AUTOMATIC or command == Command.MANUAL:
            m_command = command
        return (state, m_command)

    def toggle_state(self):
        if self.state == State.ON:
            state = State.OFF
        else:
            state = State.ON
        return state
    
    def _command_to_state(self, command, state):
        # Try to map the same state ID
        try:
#            state = getattr(State, command)
            if isinstance(command, tuple):
                primary = CommandStateMap.command_to_state.get(command[0], None)
                if primary:
                    tlist = list(command)
                    tlist[0] = primary
                    return tuple(tlist)
                else:
                    primary = command[0]
            else:
                command = CommandStateMap.command_to_state.get(command, command)
                primary = command
            for attribute in dir(State):
                if getattr(State, attribute) == primary:
                    return command
        except Exception, ex:
            self._logger.debug("{name} Could not find command to state for {command}".format(
                                                                            name=self.name,
                                                                            command=command,                                                                                                                 
                                                                            ))
        return state
    
    def _state_to_command(self, state, command):
        try:
#            return Command['state']
            if isinstance(state, tuple):
                primary = CommandStateMap.state_to_command(state[0], None)
                if primary:
                    tlist = list(state)
                    tlist[0] = primary
                    return tuple(tlist)
                else:
                    primary = state[0]
            else:
                state = CommandStateMap.state_to_command.get(state, state)
                primary = state
            for attribute in dir(Command):
                if getattr(Command, attribute) == primary:
                    return state
            return command
        except Exception, ex:
            self._logger.debug("{name} could not map state {state} to command".format(
                                                                        name=self.name,
                                                                        state=state,
                                                                                                    ))
            return command
    
    def _process_kwargs(self, kwargs):
        # Process each initializing attribute as a method call on this object
        # devices have priority
        if kwargs.get('devices', None):
            try:
                getattr(self, 'devices')( **kwargs['devices'])
            except Exception, ex:
                getattr(self, 'devices')( kwargs['devices'])

        # run through the rest
        for k, v in kwargs.iteritems():
            if k.lower() != 'devices':
                attribute = getattr(self, k)
                if not attribute:
                    self._logger.error('Keyword: "{0}" not found in object construction.'.format(k))
                else:
                    try:
                        attribute(**v)
                    except ValueError, ex:
                        raise ex
                    except Exception, ex:
                        if callable(attribute):
                            if isinstance(v, tuple):
                                for v1 in v:
                                    try:
                                        attribute(**v1)
                                    except Exception, ex:
                                        attribute(v1)
                            else:
                                    attribute(v)
                        else:
                            attribute = v
                
            
    def _process_maps(self, *args, **kwargs):
        source = kwargs.get(Attribute.SOURCE, None)
        command = kwargs.get(Attribute.COMMAND, None)
        mapped = None

        self._logger.debug("{name} MAPS dump: {maps}".format(
                                                name=self.name,
                                                maps=str(self._maps),
                                                            ))

        for (c, s), (target, timer) in self._maps.iteritems():
            commands = []
            sources = []
            if isinstance(s, tuple):
                sources = s
            else:
                sources = (s, )
            if isinstance(c, tuple):
                commands = c
            else:
                commands = (c, )
            
            # Find specific first
            if command in commands and source in sources:
                if not timer or not self._automatic:
                    return target
                else:
                    self._logger.debug('{name} Map Timer Started for command "{command}" from source "{source}" will send "{target}" in "{secs}" secs.'.format(
                                            name=self.name,
                                            source=source.name if source else None,
                                            command=command,
                                            target=target,
                                            secs=timer.interval,
                    ))
                    timer.action(self.command, (target, ), source=self, original=source)
                    timer.restart()
                    return None

            # Go for a more general match next
            if command in commands and None in sources:
                if not timer or not self._automatic:
                    return target
                else:
                    self._logger.debug('{name} Map Timer Started for command "{command}" from source "{source}" will send "{target}" in "{secs}" secs.'.format(
                                            name=self.name,
                                            source=source,
                                            command=command,
                                            target=target,
                                            secs=timer.interval,
                    ))
                    timer.action(self.command, (target, ), source=self, original=source)
                    timer.restart()
                    return None

        
        return command
 
    def _is_valid_state(self, state):
        isFound = state in self.STATES
        if not isFound:
            try:
                isFound = state[0] in self.STATES
            except:
                pass
        if not isFound:
            self._logger.debug("{name} tried to be set to invalid state {state}".format(
                                                                        name=self.name,
                                                                        state=state,
                                                                                        ))
        return isFound

    def _is_valid_command(self, command):
        return command in self.COMMANDS

    def initial(self, state):
        try: # Check to see if this is a device reference
            last_command = state.last_command
            self.command(last_command, source=state)
#            (m_state, m_command) = self._command_state_map(last_command)
#            self.state = m_state
        except: # Just a value
#            self.state = state
            self.command(self._state_to_command(state, None), source=None)
        
    def time(self, *args, **kwargs):
        # time, command
        times = kwargs.get('time', None)
        command = kwargs.get('command', State.UNKNOWN)
        
        if times:
            if not isinstance( times, tuple) or (isinstance(times, tuple) and isinstance(times[0], (long, int))):
                times = (times, )
            for time in times:
                timer = CronTimer()
                if isinstance(time, tuple):
                    timer.interval(*time)
                else:
                    timer.interval(*CronTimer.to_cron(time))
                timer.action(self.command, (command))
                timer.start()
                self._times.append((command, timer))

    def on_command(self, device=None, remove=False):
        if not remove:
            self._delegates.append(device)
        else:
            self._delegates.remove(device)
    
    def _delegate_command(self, command, *args, **kwargs):
        source = kwargs.get('source', None)
        original_state = kwargs.get('original_state', None)
        
        for delegate in self._delegates:
#            print "here {name} s:{source} d:{delegate}".format(
#                                                               name=self.name,
#                                                               source=source.name if source else None,
#                                                               delegate=delegate.name if delegate else None,
#                                                               )
            if delegate != self and source != delegate and \
                (not self._changes_only or \
                (self._changes_only and self._state != original_state)):
                self._logger.debug("{name} delegating command {command} from {source} to object {delegate}".format(
                                                                                   name=self.name,
                                                                                   command=command,
                                                                                   source=source.name if source else None,
                                                                                   delegate=delegate.name,
                                                                           ))
                delegate.command(command=command, source=self)
            else:
                self._logger.debug("{name} Avoid duplicate delegation of {command} from {source} to object {delegate}".format(
                                                                                   name=self.name,
                                                                                   command=command,
                                                                                   source=source.name if source else None,
                                                                                   delegate=delegate.name,
                                                                           ))
<<<<<<< HEAD

    def device_list(self):
        if len(self._devices) == 0:
            return None
        device_ids = []
        for device in self._devices:
            device_ids.append(device.type_id)
        return device_ids

=======
                
    def _delegate_state_change(self, state, *args, **kwargs):
        for _delegate in self._delegates_state_change:
            try:
                _delegate(state, 
                          prev=kwargs.get('prev', None),
                          source=kwargs.get('source',None))
            except Exception, ex:
                pass
            
        
>>>>>>> db64d622
    def devices(self, *args, **kwargs):
        devices = args[0]

        if not isinstance(devices, tuple):
            devices = (devices, )
                   
        for device in devices:
            if device:
                self._add_device(device)

    def add_device(self, device):
        return self._add_device(device)

    def _add_device(self, device):
        if not isinstance(device, dict):
            self._devices.append(device)
            self._logger.debug("{name} added new device {device}".format(
                                                                         name=self.name,
                                                                         device=device.name,
                                                                         ))
            return device.on_command(device=self)
        return True

    def remove_device(self, device):
        if device in self._devices:
            device.on_command(device=self, remove=True)
            self._devices.remove(device)
            return True
        else:
            return False
    
    def mapped(self, *args, **kwargs):
        command = kwargs.get('command', None)
        mapped = kwargs.get('mapped', None)
        source = kwargs.get('source', None)
        secs = kwargs.get('secs', None)
        timer = None
        commands = command
        if not isinstance(command, tuple):
            commands = (command, )
        for c in commands:
            if secs:
                timer = CTimer()
                timer.interval = secs
                timer.action(self.command, (mapped, ), source=self, original=source)
    #        self._maps.append({'command': command, 'mapped': mapped, 'source': source})
            sources = source
            if not isinstance(source, tuple):
                sources = (source ,)
            for s in sources:
                self._maps.update({(c, s): (mapped, timer)}) 
            
    def delay(self, *args, **kwargs):
        commands = kwargs.get('command', None)
        if (not isinstance(commands, tuple)):
            commands = (commands, )
        mapped = kwargs.get('mapped', None)
        sources = kwargs.get('source', None)
        if (not isinstance(sources, tuple)):
            sources = (sources, )
        secs = kwargs.get('secs', None)
        
        for command in commands:
            for source in sources:
                if not mapped:
                    m = command
                else:
                    m = mapped
                timer = CTimer()
                timer.interval=secs
                timer.action(self.command, (m, ), source=self, original=source, source_property=Property.DELAY)
                self._delays.update({(command, source): {'mapped': m, 'secs': secs, 'timer': timer}})
        return True

    def _get_delay(self, command, source, original=None, include_zero=False):
        delay = self._delays.get((command, source), None)
        if not delay and original:
            delay = self._delays.get((original, source), None)
        if delay:
            if delay['secs'] > 0 or include_zero:
                return delay
            else:
                return None
        
        delay = self._delays.get((command, None), None)
        if not delay and original:
            delay = self._delays.get((original, None), None)
        if delay and (delay['secs'] > 0 or include_zero):
            return delay

        return None       
    
    def _cancel_delays(self, command, source, original=None, source_property=None):
        if not self._get_delay(command, source, original) and source_property != Property.IDLE:
            for c, timer in self._delay_timers.iteritems():
                self._logger.debug("{name} stopping an existing delay timer of '{interval}' secs for command: '{command}' because the same non-delayed command was now processed. From {source} original command {original}".format(
                                                                                           name=self.name,
                                                                                           command=command,
                                                                                           source=source.name if source else None,
                                                                                           interval=timer.interval,
                                                                                           original=original,
                                                                                           ))
                timer.stop()

    def _delay_start(self, command, source, *args, **kwargs):
        original_command = kwargs.get('original', None)
        delay = self._get_delay(command, source, original_command, include_zero=True)
        if delay:
            timer = self._delay_timers.get(delay['mapped'], None)
            if not timer:
                timer = CTimer()
            timer.stop()
            if delay['secs'] > 0:
                timer.action(self.command, (delay['mapped'], ), source=self, original=source, source_property=Property.DELAY)
                timer.interval = delay['secs']
                self._delay_timers.update({delay['mapped']: timer} )
                timer.start()
                self._logger.debug('{name} command "{command}" from source "{source}" delayed, mapped to "{mapped}" waiting {secs} secs. '.format(
                                                                                      name=self.name,
                                                                                      source=source.name if source else None,
                                                                                      command=command,
                                                                                      mapped=delay['mapped'],
                                                                                      secs=delay['secs'],
                                                                                ))

    @property
    def idle_time(self):
        difference = datetime.now() - self._last_set
        return difference.total_seconds()

    def idle(self, *args, **kwargs):
        command = kwargs.get('command', None)
        source = kwargs.get('source', None)
        mapped = kwargs.get(Attribute.MAPPED, None)
        secs = kwargs.get('secs', None)
        if secs:
            timer = CTimer()
            timer.interval = secs
            timer.action(self.command, (mapped, ), source=self, original=source, source_property=Property.IDLE)
#            self._idle_timer = timer
            self._idle_timer.update({(command, source): {Attribute.SECS: secs, 
                                                         Attribute.MAPPED: mapped,
                                                         'timer': timer}})
            
    def _idle_start(self, *args, **kwargs):
        command = kwargs.get('command', None)
        source = kwargs.get('source', None)
        original_command = kwargs.get('original_command', None)
        idle = self._idle_timer.get((command, source), None)
        if not idle:
            idle = self._idle_timer.get((original_command, source), None)
        if not idle:
            idle = self._idle_timer.get((None, source), None)
        if not idle:
            idle = self._idle_timer.get((Command, None), None)
        if not idle:
            idle = self._idle_timer.get((None, None), None)
        if idle:
            if idle[Attribute.MAPPED] and source != self and self.state != State.OFF:
                timer = idle['timer']
                timer.action(self.command, (idle[Attribute.MAPPED], ), source=self, original=source, source_property=Property.IDLE)
                timer.start()
        
        
    def ignore(self, *args, **kwargs):
        commands = kwargs.get('command', None)
        sources = kwargs.get('source', None)
        start = kwargs.get(Attribute.START, None)
        end = kwargs.get(Attribute.END, None)

        if not isinstance(commands, tuple):
            commands = (commands, )
        if not isinstance(sources, tuple):
            sources = (sources, )

        for command in commands:
            for source in sources:
                self._ignores.update({
                                      (command, source): {
                                                          Attribute.START: CronTimer.to_cron(start),
                                                         Attribute.END: CronTimer.to_cron(end),
                                                     }
                                      })
                self._logger.debug("{name} add ignore for {command} from {source}".format(
        										name=self.name,
        										command=command,
        										source=source.name if source else None,
        										));
        
    def _is_ignored(self, command, source):
        is_ignored = False
        self._logger.debug("{name} check ignore for {command} from {source}".format(
                                        name=self.name,
                                        command=command,
                                        source=source.name if source else None,
                                        ));

        
        match = self._match_condition(command, source, self._ignores)
        if match:
            return True
        else:
            return False
        

    def restriction(self, *args, **kwargs):
        states = kwargs.get(Attribute.STATE, None)
        sources = kwargs.get(Attribute.SOURCE, None)
        targets = kwargs.get(Attribute.TARGET, None)
        start = kwargs.get(Attribute.START, None)
        end = kwargs.get(Attribute.END, None)

        if not isinstance(states, tuple):
            states = (states, )
        if not isinstance(sources, tuple):
            sources = (sources, )
        if not isinstance(targets, tuple):
            targets = (targets, )
        
        for state in states:
            for source in sources:
                for target in targets:
                    self._restrictions.update({
                                          (state, source, target): {
                                                              Attribute.START: CronTimer.to_cron(start),
                                                             Attribute.END: CronTimer.to_cron(end),
                                                         }
                                          })
                    self._logger.debug("{name} add restriction for {state} from {source} on {target}".format(
                                                    name=self.name,
                                                    state=state,
                                                    target=target,
                                                    source=source.name if source else None,
                                                    ));

    def _is_restricted(self, command, source):
        if self._restrictions and source != self:
            for state, source, target in self._restrictions:
                c_state = source.state
                if (state == c_state and (target==None or target==command)):
                    if (self._match_condition_item(self._restrictions.get((state, source, target)))):
                        self._logger.debug("{name} Restricted. ignoring".format(
                                                                             name=self.name,
                                                                             ))
                        return True

        return False
    
    def _match_condition(self, command, source, conditions):
        # Specific match first
        cond = self._match_condition_item(self._get_condition(command, source, conditions))
        if cond:
            return cond
        cond = self._match_condition_item(self._get_condition(command, None, conditions))
        if cond:
            return cond
        cond = self._match_condition_item(self._get_condition(None, source, conditions))
        if cond:
            return cond
        cond = self._match_condition_item(self._get_condition(None, None, conditions))
        if cond:
            return cond
        
    def _get_condition(self, command, source, conditions):
        result = conditions.get((command, source), None)

        if not result: # Check for substate matches as well (Command.LEVEL, etc)
            if isinstance(command, tuple):
                result = conditions.get((command[0], source), None)
        return result
                    
    
    def _match_condition_item(self, item):
        if not item:
            return None

        start = item.get(Attribute.START, None)
        if start:
            end = item.get(Attribute.END, None)
            if end:
                now = datetime.now().timetuple()[3:6]
                now_cron = CronTimer.to_cron("{h}:{m}:{s}".format(
                                                                  h=now[0],
                                                                  m=now[1],
                                                                  s=now[2],
                                                                  ))
                result = crontime_in_range(now_cron, start, end)
                self._logger.debug("Compare Time Range:("+ str(result) +")->" + str(now_cron) +"-" + str(start) + "-"+ str(end))
                return result 
        return item

    def trigger(self, *args, **kwargs):
        commands = kwargs.get(Attribute.COMMAND, None)
        sources = kwargs.get(Attribute.SOURCE, None)
        mapped = kwargs.get(Attribute.MAPPED, None)
        secs = kwargs.get(Attribute.SECS, None)
        start = kwargs.get(Attribute.START, None)
        end = kwargs.get(Attribute.END, None)
        
        if not isinstance(commands, tuple):
            commands = (commands, )
        if not isinstance(sources, tuple):
            sources = (sources, )
        
        for command in commands:
            for source in sources:
                m = None
                if not mapped:
                    m = command
                else:
                    m = mapped
                self._triggers.update({(command, source): {Attribute.SECS: secs, 
                                                           Attribute.MAPPED: m,
                                                           Attribute.START: CronTimer.to_cron(start),
                                                           Attribute.END: CronTimer.to_cron(end),
                                                           }})
        
#        timer = CTimer()
#        timer.interval=secs
#        timer.action(self.command, (mapped, ), source=self, original=source)
#        self._triggers.append({'command': command, 'mapped': mapped, 'source': source, 'secs': secs, 'timer': timer})

    def _trigger_start(self, command, source, *args, **kwargs):
        original_command = kwargs.get('original', None)
        trigger = self._triggers.get((command, source), None)
        if not trigger and original_command:
            trigger = self._triggers.get((original_command, source), None)
        if not trigger:
            trigger = self._triggers.get((command, None), None)
        if not trigger:
            trigger = self._triggers.get((original_command, None), None)
##       trigger = self._match_condition(command, source, self._triggers)
        
        if trigger and self._match_condition_item(trigger):
            timer = self._trigger_timers.get(trigger[Attribute.MAPPED], None)
            if not timer:
                timer = CTimer()
            timer.stop()
            if trigger[Attribute.SECS] > 0:
                timer.action(self.command, (trigger[Attribute.MAPPED], ), source=self, original=source)
                timer.interval = trigger[Attribute.SECS]
                self._trigger_timers.update({trigger[Attribute.MAPPED]: timer} )
                timer.start()
                self._logger.debug('{name} command "{command}" from source "{source}" trigger started, mapped to "{mapped}" waiting {secs} secs. '.format(
                                                                                      name=self.name,
                                                                                      source=source.name if source else None,
                                                                                      command=command,
                                                                                      mapped=trigger[Attribute.MAPPED],
                                                                                      secs=trigger[Attribute.SECS],
                                                                                ))  
            
        
#        for trigger in self._triggers:
#            if trigger['command'] == command and \
#            (not trigger['source'] or trigger['source'] == source):
#                trigger['timer'].action(self.command, (trigger['mapped'], ), source=self, original=source)
#                trigger['timer'].start()
                
    def _initial_from_devices(self, *args, **kwargs):
        state = None
        if self.state == State.UNKNOWN:
            for device in self._devices:
#                state = device.state
                (state, command) =  self._command_state_map(device.last_command)
                if state:
                    self.initial(device)
                    self._logger.debug("{name} initial for {command} from {state}".format(
        										name=self.name,
        										command=command,
        										state=state,
        										));
        return
    
    @property
    def last_command(self):
        return self._previous_command
    
    def changes_only(self, value):
        self._changes_only=value
        return self._changes_only
    
    def retrigger_delay(self, *args, **kwargs):
        secs = kwargs.get('secs', None)
        self._retrigger_delay = CTimer()
        self._retrigger_delay.interval = secs       

    def _filter_retrigger_delay(self, *args, **kwargs):
        """
        If there is a need to squelch multiple of the same command within a certain timeframe
        """
        command = kwargs.get('command', None)
        original_state = kwargs.get('original_state', None)
        new_state = kwargs.get('new_state', None)
        if new_state == original_state and self._retrigger_delay and self._retrigger_delay.isAlive():
            return True
        elif new_state != original_state and self._retrigger_delay:
            self._retrigger_delay.restart()
        return False          
    
    def onStateChanged(self, func):
        self._delegates_state_change.append(func)
        return True
    
    @staticmethod
    def dump_garbage():
        """
        show us what's the garbage about
        """
        c=-1
        # force collection
    #    print "\nGARBAGE:"
        gc.collect()
    
    #    print "\nGARBAGE OBJECTS:"
#        for x in gc.garbage:
#            s = str(x)
#            if len(s) > 80: s = s[:80]
#            print type(x),"\n  ", s
        try:
            c = len(gc.garbage)
        except:
            pass
        return c<|MERGE_RESOLUTION|>--- conflicted
+++ resolved
@@ -494,7 +494,7 @@
                                                                                    source=source.name if source else None,
                                                                                    delegate=delegate.name,
                                                                            ))
-<<<<<<< HEAD
+
 
     def device_list(self):
         if len(self._devices) == 0:
@@ -504,19 +504,17 @@
             device_ids.append(device.type_id)
         return device_ids
 
-=======
-                
+
     def _delegate_state_change(self, state, *args, **kwargs):
         for _delegate in self._delegates_state_change:
             try:
-                _delegate(state, 
+                _delegate(state,
                           prev=kwargs.get('prev', None),
                           source=kwargs.get('source',None))
             except Exception, ex:
                 pass
-            
-        
->>>>>>> db64d622
+
+
     def devices(self, *args, **kwargs):
         devices = args[0]
 
