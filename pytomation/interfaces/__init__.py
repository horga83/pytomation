--- conflicted
+++ resolved
@@ -14,10 +14,7 @@
 from .mh_send import *
 from .hw_thermostat import *
 from .venstar_colortouch import *
-<<<<<<< HEAD
-=======
 from .websocket_server import *
->>>>>>> c2eaefed
 try:
     from .wemo import *
 except:
